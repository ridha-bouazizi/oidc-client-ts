// Copyright (c) Brock Allen & Dominick Baier. All rights reserved.
// Licensed under the Apache License, Version 2.0. See LICENSE in the project root for license information.

<<<<<<< HEAD
import { jws, KEYUTIL as KeyUtil, X509, crypto, hextob64u } from 'jsrsasign';
import { Log } from './Log';
=======
import { jws, KEYUTIL as KeyUtil, X509, crypto, hextob64u, b64tohex } from '../jsrsasign/dist/jsrsasign.js';
//import { jws, KEYUTIL as KeyUtil, X509, crypto, hextob64u, b64tohex } from 'jsrsasign';
import Log from './Log';
>>>>>>> c8dab7e6

const AllowedSigningAlgs = ['RS256', 'RS384', 'RS512', 'PS256', 'PS384', 'PS512', 'ES256', 'ES384', 'ES512'];

export class JoseUtil {

    static parseJwt(jwt) {
        Log.debug("JoseUtil.parseJwt");
        try {
            var token = jws.JWS.parse(jwt);
            return {
                header: token.headerObj,
                payload: token.payloadObj
            }
        }
        catch (e) {
            Log.error(e);
        }
    }

    static validateJwt(jwt, key, issuer, audience, clockSkew, now) {
        Log.debug("JoseUtil.validateJwt");

        try {
            if (key.kty === "RSA") {
                if (key.e && key.n) {
                    key = KeyUtil.getKey(key);
                }
                else if (key.x5c && key.x5c.length) {
                    var hex = b64tohex(key.x5c[0]);
                    key = X509.getPublicKeyFromCertHex(hex);
                }
                else {
                    Log.error("RSA key missing key material", key);
                    return Promise.reject(new Error("RSA key missing key material"));
                }
            }
            else if (key.kty === "EC") {
                if (key.crv && key.x && key.y) {
                    key = KeyUtil.getKey(key);
                }
                else {
                    Log.error("EC key missing key material", key);
                    return Promise.reject(new Error("EC key missing key material"));
                }
            }
            else {
                Log.error("Unsupported key type", key && key.kty);
                return Promise.reject(new Error("Unsupported key type: " + key && key.kty));
            }

            return JoseUtil._validateJwt(jwt, key, issuer, audience, clockSkew, now);
        }
        catch (e) {
            Log.error(e && e.message || e);
            return Promise.reject("JWT validation failed");
        }
    }

    static _validateJwt(jwt, key, issuer, audience, clockSkew, now) {
        Log.debug("JoseUtil._validateJwt");

        if (!clockSkew) {
            clockSkew = 0;
        }

        if (!now) {
            now = parseInt(Date.now() / 1000);
        }

        var payload = JoseUtil.parseJwt(jwt).payload;

        if (!payload.iss) {
            Log.error("issuer was not provided");
            return Promise.reject(new Error("issuer was not provided"));
        }
        if (payload.iss !== issuer) {
            Log.error("Invalid issuer in token", payload.iss);
            return Promise.reject(new Error("Invalid issuer in token: " + payload.iss));
        }

        if (!payload.aud) {
            Log.error("aud was not provided");
            return Promise.reject(new Error("aud was not provided"));
        }
        var validAudience = payload.aud === audience || (Array.isArray(payload.aud) && payload.aud.indexOf(audience) >= 0);
        if (!validAudience) {
            Log.error("Invalid audience in token", payload.aud);
            return Promise.reject(new Error("Invalid audience in token: " + payload.aud));
        }

        var lowerNow = now + clockSkew;
        var upperNow = now - clockSkew;

        if (!payload.iat) {
            Log.error("iat was not provided");
            return Promise.reject(new Error("iat was not provided"));
        }
        if (lowerNow < payload.iat) {
            Log.error("iat is in the future", payload.iat);
            return Promise.reject(new Error("iat is in the future: " + payload.iat));
        }

        if (payload.nbf && lowerNow < payload.nbf) {
            Log.error("nbf is in the future", payload.nbf);
            return Promise.reject(new Error("nbf is in the future: " + payload.nbf));
        }

        if (!payload.exp) {
            Log.error("exp was not provided");
            return Promise.reject(new Error("exp was not provided"));
        }
        if (payload.exp < upperNow) {
            Log.error("exp is in the past", payload.exp);
            return Promise.reject(new Error("exp is in the past:" + payload.exp));
        }

        try {
            if (!jws.JWS.verify(jwt, key, AllowedSigningAlgs)) {
                Log.error("signature validation failed");
                return Promise.reject(new Error("signature validation failed"));
            }
        }
        catch (e) {
            Log.error(e && e.message || e);
            return Promise.reject(new Error("signature validation failed"));
        }

        return Promise.resolve();
    }

    static hashString(value, alg) {
        Log.debug("JoseUtil.hashString", value, alg);
        try {
            return crypto.Util.hashString(value, alg);
        }
        catch (e) {
            Log.error(e);
        }
    }

    static hexToBase64Url(value) {
        Log.debug("JoseUtil.hexToBase64Url", value);
        try {
            return hextob64u(value);
        }
        catch (e) {
            Log.error(e);
        }
    }
}<|MERGE_RESOLUTION|>--- conflicted
+++ resolved
@@ -1,14 +1,9 @@
 // Copyright (c) Brock Allen & Dominick Baier. All rights reserved.
 // Licensed under the Apache License, Version 2.0. See LICENSE in the project root for license information.
 
-<<<<<<< HEAD
-import { jws, KEYUTIL as KeyUtil, X509, crypto, hextob64u } from 'jsrsasign';
-import { Log } from './Log';
-=======
 import { jws, KEYUTIL as KeyUtil, X509, crypto, hextob64u, b64tohex } from '../jsrsasign/dist/jsrsasign.js';
 //import { jws, KEYUTIL as KeyUtil, X509, crypto, hextob64u, b64tohex } from 'jsrsasign';
-import Log from './Log';
->>>>>>> c8dab7e6
+import { Log } from './Log';
 
 const AllowedSigningAlgs = ['RS256', 'RS384', 'RS512', 'PS256', 'PS384', 'PS512', 'ES256', 'ES384', 'ES512'];
 
