--- conflicted
+++ resolved
@@ -1,16 +1,10 @@
 // Copyright (c) Brock Allen & Dominick Baier. All rights reserved.
 // Licensed under the Apache License, Version 2.0. See LICENSE in the project root for license information.
 
-<<<<<<< HEAD
 import { JsonService } from './JsonService.js';
 import { MetadataService } from './MetadataService.js';
 import { Log } from './Log.js';
-=======
-import { JsonService } from './JsonService';
-import { MetadataService } from './MetadataService';
-import { Log } from './Log';
-import { JoseUtil } from './JoseUtil';
->>>>>>> 27ead3b9
+import { JoseUtil } from './JoseUtil.js';
 
 export class UserInfoService {
     constructor(
